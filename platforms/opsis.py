--- conflicted
+++ resolved
@@ -401,35 +401,6 @@
         Subsignal("b_io_n", Pins(" ".join(p for n, p in sorted(_tofe_io.items()) if n.endswith('n') and 'io_b' in n))),
     ),
 
-<<<<<<< HEAD
-    # user leds
-    ("tofe_lsio_user_led", 0, Pins(tofe_pin(tofe_low_speed_io("led1"))), IOStandard("LVCMOS33"), Misc("DRIVE=12")),
-    ("tofe_lsio_user_led", 1, Pins(tofe_pin(tofe_low_speed_io("led2"))), IOStandard("LVCMOS33"), Misc("DRIVE=12")),
-    ("tofe_lsio_user_led", 2, Pins(tofe_pin(tofe_low_speed_io("led3"))), IOStandard("LVCMOS33"), Misc("DRIVE=12")),
-    ("tofe_lsio_user_led", 3, Pins(tofe_pin(tofe_low_speed_io("led4"))), IOStandard("LVCMOS33"), Misc("DRIVE=12")),
-
-    # push buttons
-    ("tofe_lsio_user_sw", 0, Pins(tofe_pin(tofe_low_speed_io("sw1"))), IOStandard("LVCMOS33"), Misc("PULLUP")),
-    ("tofe_lsio_user_sw", 1, Pins(tofe_pin(tofe_low_speed_io("sw2"))), IOStandard("LVCMOS33"), Misc("PULLUP")),
-    ("tofe_lsio_user_sw", 2, Pins(tofe_pin(tofe_low_speed_io("sw3"))), IOStandard("LVCMOS33"), Misc("PULLUP")),
-    ("tofe_lsio_user_sw", 3, Pins(tofe_pin(tofe_low_speed_io("sw4"))), IOStandard("LVCMOS33"), Misc("PULLUP")),
-
-    # PmodUSBUART or similar device connected to the *top* row (Outside Row) of
-    # the "p3" Pmod connector.
-    ("tofe_lsio_pmod_serial", 0,
-        # PmodUSBUART - Pmod Type4 - UART
-        # JP1 should be set to VCC<->LCL
-        # Pin 1 - CTS - In  - Peripheral can transmit
-        # Pin 2 - TXD - Out - Data - Host to peripheral
-        # Pin 3 - RXD - In  - Data - Peripheral to host
-        # Pin 4 - RTS - Out - Peripheral ready for data
-        # Pin 5 - GND
-        # Pin 6 - VCC
-        Subsignal("tx", Pins(tofe_pin(tofe_low_speed_pmod_io('p3', 2)))),
-        Subsignal("rx", Pins(tofe_pin(tofe_low_speed_pmod_io('p3', 3))), Misc("PULLUP")),
-        IOStandard("LVCMOS33")
-    ),
-=======
 ##    # serial
 ##    ("tofe_lsio_serial", 0,
 ##        Subsignal("tx", Pins(tofe_pin(tofe_low_speed_io("rx")))),
@@ -462,7 +433,6 @@
 ##        Subsignal("rx", Pins(tofe_pin(tofe_low_speed_pmod_io('p3', 3))), Misc("PULLUP")),
 ##        IOStandard("LVCMOS33")
 ##    ),
->>>>>>> bdc78986
 ]
 
 pt = None
@@ -486,11 +456,11 @@
         tofe_signals[-1].append(n)
 
 
-import pprint
-pprint.pprint(tofe_signals)
-
-pprint.pprint(list(
-    (i[0], (" ".join(_tofe_io[p] for p in i[1:])), IOStandard("LVCMOS33")) for i in tofe_signals[2:]))
+## import pprint
+## pprint.pprint(tofe_signals)
+##
+## pprint.pprint(list(
+##    (i[0], (" ".join(_tofe_io[p] for p in i[1:])), IOStandard("LVCMOS33")) for i in tofe_signals[2:]))
 
 _io.append(["tofe", 0]+[
     Subsignal(i[0], Pins(" ".join(_tofe_io[p] for p in i[1:])), IOStandard("LVCMOS33")) for i in tofe_signals[2:]
