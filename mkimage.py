--- conflicted
+++ resolved
@@ -38,15 +38,10 @@
             gateware = args.override_gateware
     if gateware:
         assert os.path.exists(gateware), (
-<<<<<<< HEAD
-            "Gateware file not found! "
-            "Use --override-gateware=none for no gateware.")
+            "Gateware file %r not found! "
+            "Use --override-gateware=none for no gateware." % gateware)
         assert gateware.endswith('.bin'), (
             "Gateware must be a .bin for flashing (not %s)." % gateware)
-=======
-            "Gateware file %r not found! "
-            "Use --override-gateware=none for no gateware." % gateware)
->>>>>>> 2c43d00c
 
     bios = make.get_bios(builddir, "flash")
     if args.override_bios:
@@ -67,15 +62,10 @@
             firmware = args.override_firmware
     if firmware:
         assert os.path.exists(firmware), (
-<<<<<<< HEAD
-            "Firmware file not found! "
-            "Use --override-firmware=none for no firmware.")
+            "Firmware file %r not found! "
+            "Use --override-firmware=none for no firmware." % firmware)
         assert firmware.endswith('.fbi'), (
             "Firmware must be a MiSoC .fbi image.")
-=======
-            "Firmware file %r not found! "
-            "Use --override-firmware=none for no firmware." % firmware)
->>>>>>> 2c43d00c
 
     platform = make.get_platform(args)
 
