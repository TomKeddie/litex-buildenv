MSCDIR ?= ../misoc
PROG ?= impact
SERIAL ?= /dev/ttyVIZ0

HDMI2USBDIR = $(dir $(abspath $(lastword $(MAKEFILE_LIST))))
PYTHON = python3
SOC = VideostreamerSoC
LOWER_SOC  = $(shell tr '[:upper:]' '[:lower:]' <<< $(SOC))

CMD = $(PYTHON) make.py -X $(HDMI2USBDIR) -t atlys -s $(SOC) -Op programmer $(PROG)

help:
	@echo "Targets avaliable:"
	@echo " make gateware"
	@echo " make load_gateware"
	@echo " make load_firmware (OR) make load_firmware_alt"
	@echo " make clean"
	@echo ""
	@echo "Environment:"
	@echo " MSCDIR=misoc directory (current: $(MSCDIR))"
	@echo "   PROG=programmer      (current: $(PROG))"
	@echo " SERIAL=serial port     (current: $(SERIAL))"

gateware:
<<<<<<< HEAD
	cd $(MSCDIR) && $(CMD) --csr_csv $(HDMI2USBDIR)/test/csr.csv clean
	cp hdl/encoder/vhdl/header.hex $(MSCDIR)/build/header.hex
	cd $(MSCDIR) && $(CMD) --csr_csv $(HDMI2USBDIR)/test/csr.csv build-csr-csv build-bitstream load-bitstream
=======
	cd $(MSCDIR) && $(CMD) --csr_csv $(HDMI2USBDIR)/test/csr.csv build-csr-csv build-bitstream
>>>>>>> 44f24755

load_gateware:
	cd $(MSCDIR) && $(CMD) load-bitstream

firmware:
	$(MAKE) -C firmware all

load_firmware: firmware
	$(PYTHON) tools/flterm.py --port $(SERIAL) --kernel=firmware/firmware.bin

load_firmware_alt: firmware
	$(MSCDIR)/tools/flterm --port $(SERIAL) --kernel=firmware/firmware.bin --kernel-adr=0x20000000

clean:
	$(MAKE) -C firmware clean

all: gateware load_gateware load_firmware

.PHONY: firmware load clean<|MERGE_RESOLUTION|>--- conflicted
+++ resolved
@@ -20,15 +20,10 @@
 	@echo " MSCDIR=misoc directory (current: $(MSCDIR))"
 	@echo "   PROG=programmer      (current: $(PROG))"
 	@echo " SERIAL=serial port     (current: $(SERIAL))"
-
 gateware:
-<<<<<<< HEAD
 	cd $(MSCDIR) && $(CMD) --csr_csv $(HDMI2USBDIR)/test/csr.csv clean
 	cp hdl/encoder/vhdl/header.hex $(MSCDIR)/build/header.hex
 	cd $(MSCDIR) && $(CMD) --csr_csv $(HDMI2USBDIR)/test/csr.csv build-csr-csv build-bitstream load-bitstream
-=======
-	cd $(MSCDIR) && $(CMD) --csr_csv $(HDMI2USBDIR)/test/csr.csv build-csr-csv build-bitstream
->>>>>>> 44f24755
 
 load_gateware:
 	cd $(MSCDIR) && $(CMD) load-bitstream
