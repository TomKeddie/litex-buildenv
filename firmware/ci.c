#include <stdio.h>
#include <stdarg.h>
#include <stdlib.h>
#include <string.h>
#include "stdio_wrap.h"

#include <generated/csr.h>
#include <generated/mem.h>
#include <generated/sdram_phy.h>
#include <time.h>
#include <console.h>
#include <hw/flags.h>

#include "asm.h"
#include "config.h"
#include "hdmi_in0.h"
#include "hdmi_in1.h"
#include "processor.h"
#include "pll.h"
#include "ci.h"
#include "telnet.h"
#include "mdio.h"
#include "encoder.h"
#include "hdmi_out0.h"
#include "hdmi_out1.h"
<<<<<<< HEAD
#include "stdio_wrap.h"
#include "version.h"
=======

>>>>>>> a3353157

int status_enabled;

static void help_video_matrix(void)
{
<<<<<<< HEAD
	wputs("video_matrix commands (alias: 'x')");
	wputs("  video_matrix list              - list available video sinks and sources");
	wputs("  x l                            - list available video sinks and sources");
	wputs("  video_matrix connect <source>  - connect video source to video sink");
	wputs("                       <sink>");
	wputs("  x c <source> <sink>            - connect video source to video sink");
=======
	wputs("video_matrix list              - list available video sinks and sources");
	wputs("video_matrix connect <source>  - connect video source to video sink");
	wputs("                     <sink>");
>>>>>>> a3353157
}

static void help_video_mode(void)
{
<<<<<<< HEAD
	wputs("video_mode commands (alias: 'm')");
	wputs("  video_mode list                - list available video modes");
	wputs("  m l                            - list available video modes");
	wputs("  video_mode <mode>              - select video mode");
=======
	wputs("video_mode list                - list available video modes");
	wputs("video_mode <mode>              - select video mode");
>>>>>>> a3353157
}

static void help_hdp_toggle(void)
{
<<<<<<< HEAD
	wputs("hdp_toggle <source>              - toggle HDP on source for EDID rescan");
=======
	wputs("hdp_toggle <source>             - toggle HDP on source for EDID rescan");
>>>>>>> a3353157
}

static void help_status(void)
{
<<<<<<< HEAD
	wputs("status commands (alias: 's')");
	wputs("  status                         - print status message once");
	wputs("  status <on/off>                - repeatedly print status message");
=======
	wputs("status                         - print status message once");
	wputs("status <on/off>                - repeatedly print status message");
>>>>>>> a3353157
}

#ifdef CSR_HDMI_OUT0_BASE
static void help_output0(void)
{
<<<<<<< HEAD
	wputs("output0 commands (alias: '0')");
	wputs("  output0 on                     - enable output0");
	wputs("  output0 off                    - disable output0");
=======
	wputs("output0 on                     - enable output0");
	wputs("output0 off                    - disable output0");
>>>>>>> a3353157
}
#endif

#ifdef CSR_HDMI_OUT1_BASE
static void help_output1(void)
{
<<<<<<< HEAD
	wputs("output1 commands (alias: '1')");
	wputs("  output1 on                     - enable output1");
	wputs("  output1 off                    - disable output1");
=======
	wputs("output1 on                     - enable output1");
	wputs("output1 off                    - disable output1");
>>>>>>> a3353157
}
#endif

#ifdef ENCODER_BASE
static void help_encoder(void)
{
<<<<<<< HEAD
	wputs("encoder commands (alias: 'e')");
	wputs("  encoder on                     - enable encoder");
	wputs("  encoder off                    - disable encoder");
	wputs("  encoder quality <quality>      - select quality");
	wputs("  encoder fps <fps>              - configure target fps");
=======
	wputs("encoder on                     - enable encoder");
	wputs("encoder off                    - disable encoder");
	wputs("encoder quality <quality>      - select quality");
	wputs("encoder fps <fps>              - configure target fps");
>>>>>>> a3353157
}
#endif

static void help_debug(void)
{
<<<<<<< HEAD
    wputs("debug commands (alias 'd')");
	wputs("  debug pll                      - dump pll configuration");
#ifdef CSR_SDRAM_CONTROLLER_BANDWIDTH_UPDATE_ADDR
	wputs("  debug ddr                      - show DDR bandwidth");
#endif
	wputs("  debug dna                      - show Board's DNA");
	wputs("  debug edid                     - dump monitor EDID");
#ifdef CSR_CAS_BASE
	wputs("  debug cas leds <value>         - change the status LEDs");
	wputs("  debug cas switches             - read the control switches status");
#endif
=======
	wputs("debug pll                      - dump pll configuration");
#ifdef CSR_SDRAM_CONTROLLER_BANDWIDTH_UPDATE_ADDR
	wputs("debug ddr                      - show DDR bandwidth");
#endif
	wputs("debug dna                      - show Board's DNA");
	wputs("debug edid                     - dump monitor EDID");
>>>>>>> a3353157
}

static void ci_help(void)
{
<<<<<<< HEAD
	wputs("help        - this command");
	wputs("reboot      - reboot CPU");
#ifdef CSR_ETHPHY_MDIO_W_ADDR
	wputs("mdio_dump   - dump mdio registers");
	wputs("mdio_status - show mdio status");
=======
	wputs("help                           - this command");
	wputs("reboot                         - reboot CPU");
#ifdef CSR_ETHPHY_MDIO_W_ADDR
	wputs("mdio_dump                      - dump mdio registers");
	wputs("mdio_status                    - show mdio status");
>>>>>>> a3353157
#endif
	wputs("");
	help_status();
	wputs("");
	help_video_matrix();
	wputs("");
	help_video_mode();
	wputs("");
	help_hdp_toggle();
	wputs("");
#ifdef CSR_HDMI_OUT0_BASE
	help_output0();
	wputs("");
#endif
#ifdef CSR_HDMI_OUT1_BASE
	help_output1();
	wputs("");
#endif
#ifdef ENCODER_BASE
	help_encoder();
	wputs("");
#endif
	help_debug();
}

static char *readstr(void)
{
	char c[2];
	static char s[64];
	static int ptr = 0;

	if(telnet_active) {
		if(telnet_readchar_nonblock()) {
			c[0] = telnet_readchar();
			c[1] = 0;
			switch(c[0]) {
				case 0x7f:
				case 0x08:
					if(ptr > 0) {
						ptr--;
					}
					break;
				case 0x07:
					break;
				case '\r':
					break;
				case '\n':
					s[ptr] = 0x00;
					ptr = 0;
					return s;
				default:
					if(ptr >= (sizeof(s) - 1))
						break;
					s[ptr] = c[0];
					ptr++;
					break;
			}
		}
	} else {
		if(readchar_nonblock()) {
			c[0] = readchar();
			c[1] = 0;
			switch(c[0]) {
				case 0x7f:
				case 0x08:
					if(ptr > 0) {
						ptr--;
						wputsnonl("\x08 \x08");
					}
					break;
				case 0x07:
					break;
				case '\r':
				case '\n':
					s[ptr] = 0x00;
					wputsnonl("\n");
					ptr = 0;
					return s;
				default:
					if(ptr >= (sizeof(s) - 1))
						break;
					wputsnonl(c);
					s[ptr] = c[0];
					ptr++;
					break;
			}
		}
	}

	return NULL;
}

static char *get_token_generic(char **str, char delimiter)
{
	char *c, *d;

	c = (char *)strchr(*str, delimiter);
	if(c == NULL) {
		d = *str;
		*str = *str+strlen(*str);
		return d;
	}
	*c = 0;
	d = *str;
	*str = c+1;
	return d;
}

static char *get_token(char **str)
{
	return get_token_generic(str, ' ');
}

static void reboot(void)
{
	REBOOT;
}

static void status_enable(void)
{
	wprintf("Enabling status\r\n");
	status_enabled = 1;
}

static void status_disable(void)
{
	wprintf("Disabling status\r\n");
	status_enabled = 0;
}

static void debug_ddr(void);

static void status_print(void)
{
#ifdef CSR_HDMI_IN0_BASE
	wprintf(
		"input0:  %dx%d",
		hdmi_in0_resdetection_hres_read(),
		hdmi_in0_resdetection_vres_read());
	wprintf("\r\n");
#endif

#ifdef CSR_HDMI_IN1_BASE
	wprintf(
		"input1:  %dx%d",
		hdmi_in1_resdetection_hres_read(),
		hdmi_in1_resdetection_vres_read());
	wprintf("\r\n");
#endif

#ifdef CSR_HDMI_OUT0_BASE
	wprintf("output0: ");
	if(hdmi_out0_core_initiator_enable_read())
		wprintf(
			"%dx%d@%dHz from %s",
			processor_h_active,
			processor_v_active,
			processor_refresh,
			processor_get_source_name(processor_hdmi_out0_source));
	else
		wprintf("off");
	wprintf("\r\n");
#endif

#ifdef CSR_HDMI_OUT1_BASE
	wprintf("output1: ");
	if(hdmi_out1_core_initiator_enable_read())
		wprintf(
			"%dx%d@%uHz from %s",
			processor_h_active,
			processor_v_active,
			processor_refresh,
			processor_get_source_name(processor_hdmi_out1_source));
	else
		wprintf("off");
	wprintf("\r\n");
#endif

#ifdef ENCODER_BASE
	wprintf("encoder: ");
	if(encoder_enabled) {
		wprintf(
<<<<<<< HEAD
			"%dx%d @ %dfps (%dMbps) from %s (q: %d)",
=======
			"%dx%d @ %dfps from %s (q: %d)",
>>>>>>> a3353157
			processor_h_active,
			processor_v_active,
			encoder_fps,
			processor_get_source_name(processor_encoder_source),
			encoder_quality);
	} else
		wprintf("off");
	wprintf("\r\n");
#endif
#ifdef CSR_SDRAM_CONTROLLER_BANDWIDTH_UPDATE_ADDR
	wprintf("ddr: ");
	debug_ddr();
#endif
}

static void status_service(void)
{
	static int last_event;

	if(elapsed(&last_event, SYSTEM_CLOCK_FREQUENCY)) {
		if(status_enabled) {
			status_print();
			wprintf("\r\n");
		}
	}
}

// FIXME
#define HDMI_IN0_MNEMONIC ""
#define HDMI_IN1_MNEMONIC ""
#define HDMI_OUT0_MNEMONIC ""
#define HDMI_OUT1_MNEMONIC ""

#define HDMI_IN0_DESCRIPTION ""
#define HDMI_IN1_DESCRIPTION ""
#define HDMI_OUT0_DESCRIPTION ""
#define HDMI_OUT1_DESCRIPTION ""
// FIXME

static void video_matrix_list(void)
{
	wprintf("Video sources:\r\n");
#ifdef CSR_HDMI_IN0_BASE
<<<<<<< HEAD
	wprintf("input0 (0): %s\r\n", HDMI_IN0_MNEMONIC);
	wputs(HDMI_IN0_DESCRIPTION);
#endif
#ifdef CSR_HDMI_IN1_BASE
	wprintf("input1 (1): %s\r\n", HDMI_IN1_MNEMONIC);
	wputs(HDMI_IN1_DESCRIPTION);
#endif
	wprintf("pattern (p):\r\n");
=======
	wprintf("input0: %s\r\n", HDMI_IN0_MNEMONIC);
	wputs(HDMI_IN0_DESCRIPTION);
#endif
#ifdef CSR_HDMI_IN1_BASE
	wprintf("input1: %s\r\n", HDMI_IN1_MNEMONIC);
	wputs(HDMI_IN1_DESCRIPTION);
#endif
	wprintf("pattern:\r\n");
>>>>>>> a3353157
	wprintf("  Video pattern\r\n");
	wputs(" ");
	wprintf("Video sinks:\r\n");
#ifdef CSR_HDMI_OUT0_BASE
<<<<<<< HEAD
	wprintf("output0 (0): %s\r\n", HDMI_OUT0_MNEMONIC);
	wputs(HDMI_OUT0_DESCRIPTION);
#endif
#ifdef CSR_HDMI_OUT1_BASE
	wprintf("output1 (1): %s\r\n", HDMI_OUT1_MNEMONIC);
	wputs(HDMI_OUT1_DESCRIPTION);
#endif
#ifdef ENCODER_BASE
	wprintf("encoder (e):\r\n");
=======
	wprintf("output0: %s\r\n", HDMI_OUT0_MNEMONIC);
	wputs(HDMI_OUT0_DESCRIPTION);
#endif
#ifdef CSR_HDMI_OUT1_BASE
	wprintf("output1: %s\r\n", HDMI_OUT1_MNEMONIC);
	wputs(HDMI_OUT1_DESCRIPTION);
#endif
#ifdef ENCODER_BASE
	wprintf("encoder:\r\n");
>>>>>>> a3353157
	wprintf("  JPEG encoder (USB output)\r\n");
#endif
	wputs(" ");
}

static void video_matrix_connect(int source, int sink)
{
	if(source >= 0 && source <= VIDEO_IN_PATTERN)
	{
		if(sink >= 0 && sink <= VIDEO_OUT_HDMI_OUT1) {
			wprintf("Connecting %s to output%d\r\n", processor_get_source_name(source), sink);
			if(sink == VIDEO_OUT_HDMI_OUT0)
#ifdef CSR_HDMI_OUT0_BASE
				processor_set_hdmi_out0_source(source);
#else
				wprintf("hdmi_out0 is missing.\r\n");
#endif
			else if(sink == VIDEO_OUT_HDMI_OUT1)
#ifdef CSR_HDMI_OUT1_BASE
				processor_set_hdmi_out1_source(source);
#else
				wprintf("hdmi_out1 is missing.\r\n");
#endif
			processor_update();
		}
#ifdef ENCODER_BASE
		else if(sink == VIDEO_OUT_ENCODER) {
			wprintf("Connecting %s to encoder\r\n", processor_get_source_name(source));
			processor_set_encoder_source(source);
			processor_update();
		}
#endif
	}
}

static void video_mode_list(void)
{
	char mode_descriptors[PROCESSOR_MODE_COUNT*PROCESSOR_MODE_DESCLEN];
	int i;

	processor_list_modes(mode_descriptors);
	wprintf("Available video modes:\r\n");
	for(i=0;i<PROCESSOR_MODE_COUNT;i++)
		wprintf("mode %d: %s\r\n", i, &mode_descriptors[i*PROCESSOR_MODE_DESCLEN]);
	wprintf("\r\n");
}

static void video_mode_set(int mode)
{
	char mode_descriptors[PROCESSOR_MODE_COUNT*PROCESSOR_MODE_DESCLEN];
	if(mode < PROCESSOR_MODE_COUNT) {
		processor_list_modes(mode_descriptors);
		wprintf("Setting video mode to %s\r\n", &mode_descriptors[mode*PROCESSOR_MODE_DESCLEN]);
		config_set(CONFIG_KEY_RESOLUTION, mode);
		processor_start(mode);
	}
}

static void hdp_toggle(int source)
{
#if defined(CSR_HDMI_IN0_BASE) || defined(CSR_HDMI_IN1_BASE)
	int i;
#endif
	wprintf("Toggling HDP on output%d\r\n", source);
#ifdef CSR_HDMI_IN0_BASE
	if(source ==  VIDEO_IN_HDMI_IN0) {
		hdmi_in0_edid_hpd_en_write(0);
		for(i=0; i<65536; i++);
		hdmi_in0_edid_hpd_en_write(1);
	}
#else
	wprintf("hdmi_in0 is missing.\r\n");
#endif
#ifdef CSR_HDMI_IN1_BASE
	if(source == VIDEO_IN_HDMI_IN1) {
		hdmi_in1_edid_hpd_en_write(0);
		for(i=0; i<65536; i++);
		hdmi_in1_edid_hpd_en_write(1);
	}
#else
	wprintf("hdmi_in1 is missing.\r\n");
#endif
}

#ifdef CSR_HDMI_OUT0_BASE
static void output0_on(void)
{
	wprintf("Enabling output0\r\n");
	hdmi_out0_core_initiator_enable_write(1);
}

static void output0_off(void)
{
	wprintf("Disabling output0\r\n");
	hdmi_out0_core_initiator_enable_write(0);
}
#endif

#ifdef CSR_HDMI_OUT1_BASE
static void output1_on(void)
{
	wprintf("Enabling output1\r\n");
	hdmi_out1_core_initiator_enable_write(1);
}

static void output1_off(void)
{
	wprintf("Disabling output1\r\n");
	hdmi_out1_core_initiator_enable_write(0);
}
#endif

#ifdef ENCODER_BASE
static void encoder_on(void)
{
	wprintf("Enabling encoder\r\n");
	encoder_enable(1);
}

static void encoder_configure_quality(int quality)
{
	wprintf("Setting encoder quality to %d\r\n", quality);
	encoder_set_quality(quality);
}

static void encoder_configure_fps(int fps)
{
	wprintf("Setting encoder fps to %d\r\n", fps);
	encoder_set_fps(fps);
}

static void encoder_off(void)
{
	wprintf("Disabling encoder\r\n");
	encoder_enable(0);
}
#endif

static void debug_pll(void)
{
	pll_dump();
}

static unsigned int log2(unsigned int v)
{
	unsigned int r = 0;
	while(v>>=1) r++;
	return r;
}

#ifdef CSR_SDRAM_CONTROLLER_BANDWIDTH_UPDATE_ADDR
static void debug_ddr(void)
{
	unsigned long long int nr, nw;
	unsigned long long int f;
	unsigned int rdb, wrb;
	unsigned int burstbits;

	sdram_controller_bandwidth_update_write(1);
	nr = sdram_controller_bandwidth_nreads_read();
	nw = sdram_controller_bandwidth_nwrites_read();
	f = SYSTEM_CLOCK_FREQUENCY;
	burstbits = (2*DFII_NPHASES) << DFII_PIX_DATA_SIZE;
	rdb = (nr*f >> (24 - log2(burstbits)))/1000000ULL;
	wrb = (nw*f >> (24 - log2(burstbits)))/1000000ULL;
	wprintf("read:%5dMbps  write:%5dMbps  all:%5dMbps\r\n", rdb, wrb, rdb + wrb);
<<<<<<< HEAD
=======
}
#endif

#ifdef CSR_DNA_ID_ADDR
void print_board_dna(void) {
	int i;
	wprintf("Board's DNA: ");
	for(i=0; i<CSR_DNA_ID_SIZE; i++) {
		wprintf("%02x", MMPTR(CSR_DNA_ID_ADDR+4*i));
	}
	wprintf("\n");
>>>>>>> a3353157
}
#endif

void ci_prompt(void)
{
	wprintf("RUNTIME>");
}

void ci_service(void)
{
	char *str;
	char *token;

	status_service();

	str = readstr();
	if(str == NULL) return;

	token = get_token(&str);

    if(strcmp(token, "help") == 0) {
		wputs("Available commands:");
		token = get_token(&str);
		if(strcmp(token, "video_matrix") == 0)
			help_video_matrix();
		else if(strcmp(token, "video_mode") == 0)
			help_video_mode();
		else if(strcmp(token, "hdp_toggle") == 0)
			help_hdp_toggle();
#ifdef CSR_HDMI_OUT0_BASE
		else if(strcmp(token, "output0") == 0)
			help_output0();
#endif
#ifdef CSR_HDMI_OUT1_BASE
		else if(strcmp(token, "output1") == 0)
			help_output1();
#endif
#ifdef ENCODER_BASE
		else if(strcmp(token, "encoder") == 0)
			help_encoder();
#endif
		else if(strcmp(token, "debug") == 0)
			help_debug();
		else
			ci_help();
		wputs("");
	}
	else if(strcmp(token, "reboot") == 0) reboot();
#ifdef CSR_ETHPHY_MDIO_W_ADDR
	else if(strcmp(token, "mdio_status") == 0)
		mdio_status();
	else if(strcmp(token, "mdio_dump") == 0)
		mdio_dump();
#endif
<<<<<<< HEAD
	else if((strcmp(token, "video_matrix") == 0) || (strcmp(token, "x") == 0)) {
=======
	else if(strcmp(token, "video_matrix") == 0) {
>>>>>>> a3353157
		token = get_token(&str);
		if(strcmp(token, "list") == 0) {
			video_matrix_list();
		}
		else if(strcmp(token, "connect") == 0) {
			int source;
			int sink;
			/* get video source */
			token = get_token(&str);
			source = -1;
			if(strcmp(token, "input0") == 0) {
				source = VIDEO_IN_HDMI_IN0;
			}
			else if(strcmp(token, "input1") == 0) {
				source = VIDEO_IN_HDMI_IN1;
			}
			else if(strcmp(token, "pattern") == 0) {
				source = VIDEO_IN_PATTERN;
			}
			else {
				wprintf("Unknown video source: '%s'\r\n", token);
			}

			/* get video sink */
			token = get_token(&str);
			sink = -1;
			if(strcmp(token, "output0") == 0) {
				sink = VIDEO_OUT_HDMI_OUT0;
			}
			else if(strcmp(token, "output1") == 0) {
				sink = VIDEO_OUT_HDMI_OUT1;
			}
			else if(strcmp(token, "encoder") == 0) {
				sink = VIDEO_OUT_ENCODER;
			}
			else
				wprintf("Unknown video sink: '%s'\r\n", token);

			if (source >= 0 && sink >= 0)
				video_matrix_connect(source, sink);
			else
				help_video_matrix();
		} else {
			help_video_matrix();
		}
	}
	else if(strcmp(token, "video_mode") == 0) {
		token = get_token(&str);
		if(strcmp(token, "list") == 0)
			video_mode_list();
		else
			video_mode_set(atoi(token));
	}
	else if(strcmp(token, "hdp_toggle") == 0) {
		token = get_token(&str);
		hdp_toggle(atoi(token));
	}
#ifdef CSR_HDMI_OUT0_BASE
	else if(strcmp(token, "output0") == 0) {
		token = get_token(&str);
		if(strcmp(token, "on") == 0)
			output0_on();
		else if(strcmp(token, "off") == 0)
			output0_off();
		else
			help_output0();
	}
#endif
#ifdef CSR_HDMI_OUT1_BASE
	else if(strcmp(token, "output1") == 0) {
		token = get_token(&str);
		if(strcmp(token, "on") == 0)
			output1_on();
		else if(strcmp(token, "off") == 0)
			output1_off();
		else
			help_output1();
	}
#endif
#ifdef ENCODER_BASE
	else if(strcmp(token, "encoder") == 0) {
		token = get_token(&str);
		if(strcmp(token, "on") == 0)
			encoder_on();
		else if(strcmp(token, "off") == 0)
			encoder_off();
		else if(strcmp(token, "quality") == 0)
			encoder_configure_quality(atoi(get_token(&str)));
		else if(strcmp(token, "fps") == 0)
			encoder_configure_fps(atoi(get_token(&str)));
		else
			help_encoder();
	}
#endif
	else if(strcmp(token, "status") == 0) {
		token = get_token(&str);
		if(strcmp(token, "on") == 0)
			status_enable();
		else if(strcmp(token, "off") == 0)
			status_disable();
		else
			status_print();
	}
	else if(strcmp(token, "debug") == 0) {
		token = get_token(&str);
		if(strcmp(token, "pll") == 0)
			debug_pll();
#ifdef CSR_HDMI_IN0_BASE
		else if(strcmp(token, "input0") == 0) {
			hdmi_in0_debug = !hdmi_in0_debug;
			wprintf("HDMI Input 0 debug %s\r\n", hdmi_in0_debug ? "on" : "off");
		}
#endif
#ifdef CSR_HDMI_IN1_BASE
		else if(strcmp(token, "input1") == 0) {
			hdmi_in1_debug = !hdmi_in1_debug;
			wprintf("HDMI Input 1 debug %s\r\n", hdmi_in1_debug ? "on" : "off");
		}
#endif
#ifdef CSR_SDRAM_CONTROLLER_BANDWIDTH_UPDATE_ADDR
		else if(strcmp(token, "ddr") == 0)
			debug_ddr();
#endif
#ifdef CSR_DNA_ID_ADDR
		else if(strcmp(token, "dna") == 0)
			print_board_dna();
#endif
#ifdef CSR_OPSIS_EEPROM_I2C_W_ADDR
		else if(strcmp(token, "opsis_eeprom") == 0) {
			opsis_eeprom_dump();
                }
#endif
#ifdef CSR_TOFE_EEPROM_I2C_W_ADDR
		else if(strcmp(token, "tofe_eeprom") == 0) {
			tofe_eeprom_dump();
                }
#endif
#ifdef CSR_FX2_RESET_OUT_ADDR
		else if(strcmp(token, "fx2_reboot") == 0) {
			token = get_token(&str);
			if(strcmp(token, "usbjtag") == 0) {
				fx2_reboot(FX2FW_USBJTAG);
			}
#ifdef ENCODER_BASE
			else if (strcmp(token, "hdmi2usb") == 0) {
				fx2_reboot(FX2FW_HDMI2USB);
			}
#endif
			else {
				fx2_debug();
			}
                }
#endif
		else if(strcmp(token, "edid") == 0) {
			unsigned int found = 0;
			token = get_token(&str);
#ifdef CSR_HDMI_OUT0_I2C_W_ADDR
			if(strcmp(token, "output0") == 0) {
				found = 1;
				hdmi_out0_print_edid();
			}
#endif
#ifdef CSR_HDMI_OUT1_I2C_W_ADDR
			if(strcmp(token, "output1") == 0) {
				found = 1;
				hdmi_out1_print_edid();
			}
#endif
			if(found == 0)
				wprintf("%s port has no EDID capabilities\r\n", token);
<<<<<<< HEAD
#ifdef CSR_CAS_BASE
		} else if(strcmp(token, "cas") == 0) {
			token = get_token(&str);
			if(strcmp(token, "leds") == 0) {
				token = get_token(&str);
				cas_leds_out_write(atoi(token));
			}
			else if(strcmp(token, "switches") == 0) {
				printf("%X\r\n", (int)cas_switches_in_read());
			}
#endif
=======
>>>>>>> a3353157
		} else
			help_debug();

	} else if(strcmp(token, "version") == 0) {
		print_version();
	} else {
		if(status_enabled)
			status_disable();
	}
	ci_prompt();
}<|MERGE_RESOLUTION|>--- conflicted
+++ resolved
@@ -2,7 +2,6 @@
 #include <stdarg.h>
 #include <stdlib.h>
 #include <string.h>
-#include "stdio_wrap.h"
 
 #include <generated/csr.h>
 #include <generated/mem.h>
@@ -23,114 +22,72 @@
 #include "encoder.h"
 #include "hdmi_out0.h"
 #include "hdmi_out1.h"
-<<<<<<< HEAD
 #include "stdio_wrap.h"
 #include "version.h"
-=======
-
->>>>>>> a3353157
 
 int status_enabled;
 
 static void help_video_matrix(void)
 {
-<<<<<<< HEAD
 	wputs("video_matrix commands (alias: 'x')");
 	wputs("  video_matrix list              - list available video sinks and sources");
 	wputs("  x l                            - list available video sinks and sources");
 	wputs("  video_matrix connect <source>  - connect video source to video sink");
 	wputs("                       <sink>");
 	wputs("  x c <source> <sink>            - connect video source to video sink");
-=======
-	wputs("video_matrix list              - list available video sinks and sources");
-	wputs("video_matrix connect <source>  - connect video source to video sink");
-	wputs("                     <sink>");
->>>>>>> a3353157
 }
 
 static void help_video_mode(void)
 {
-<<<<<<< HEAD
 	wputs("video_mode commands (alias: 'm')");
 	wputs("  video_mode list                - list available video modes");
 	wputs("  m l                            - list available video modes");
 	wputs("  video_mode <mode>              - select video mode");
-=======
-	wputs("video_mode list                - list available video modes");
-	wputs("video_mode <mode>              - select video mode");
->>>>>>> a3353157
 }
 
 static void help_hdp_toggle(void)
 {
-<<<<<<< HEAD
 	wputs("hdp_toggle <source>              - toggle HDP on source for EDID rescan");
-=======
-	wputs("hdp_toggle <source>             - toggle HDP on source for EDID rescan");
->>>>>>> a3353157
 }
 
 static void help_status(void)
 {
-<<<<<<< HEAD
 	wputs("status commands (alias: 's')");
 	wputs("  status                         - print status message once");
 	wputs("  status <on/off>                - repeatedly print status message");
-=======
-	wputs("status                         - print status message once");
-	wputs("status <on/off>                - repeatedly print status message");
->>>>>>> a3353157
 }
 
 #ifdef CSR_HDMI_OUT0_BASE
 static void help_output0(void)
 {
-<<<<<<< HEAD
 	wputs("output0 commands (alias: '0')");
 	wputs("  output0 on                     - enable output0");
 	wputs("  output0 off                    - disable output0");
-=======
-	wputs("output0 on                     - enable output0");
-	wputs("output0 off                    - disable output0");
->>>>>>> a3353157
 }
 #endif
 
 #ifdef CSR_HDMI_OUT1_BASE
 static void help_output1(void)
 {
-<<<<<<< HEAD
 	wputs("output1 commands (alias: '1')");
 	wputs("  output1 on                     - enable output1");
 	wputs("  output1 off                    - disable output1");
-=======
-	wputs("output1 on                     - enable output1");
-	wputs("output1 off                    - disable output1");
->>>>>>> a3353157
 }
 #endif
 
 #ifdef ENCODER_BASE
 static void help_encoder(void)
 {
-<<<<<<< HEAD
 	wputs("encoder commands (alias: 'e')");
 	wputs("  encoder on                     - enable encoder");
 	wputs("  encoder off                    - disable encoder");
 	wputs("  encoder quality <quality>      - select quality");
 	wputs("  encoder fps <fps>              - configure target fps");
-=======
-	wputs("encoder on                     - enable encoder");
-	wputs("encoder off                    - disable encoder");
-	wputs("encoder quality <quality>      - select quality");
-	wputs("encoder fps <fps>              - configure target fps");
->>>>>>> a3353157
 }
 #endif
 
 static void help_debug(void)
 {
-<<<<<<< HEAD
     wputs("debug commands (alias 'd')");
 	wputs("  debug pll                      - dump pll configuration");
 #ifdef CSR_SDRAM_CONTROLLER_BANDWIDTH_UPDATE_ADDR
@@ -142,31 +99,15 @@
 	wputs("  debug cas leds <value>         - change the status LEDs");
 	wputs("  debug cas switches             - read the control switches status");
 #endif
-=======
-	wputs("debug pll                      - dump pll configuration");
-#ifdef CSR_SDRAM_CONTROLLER_BANDWIDTH_UPDATE_ADDR
-	wputs("debug ddr                      - show DDR bandwidth");
-#endif
-	wputs("debug dna                      - show Board's DNA");
-	wputs("debug edid                     - dump monitor EDID");
->>>>>>> a3353157
 }
 
 static void ci_help(void)
 {
-<<<<<<< HEAD
 	wputs("help        - this command");
 	wputs("reboot      - reboot CPU");
 #ifdef CSR_ETHPHY_MDIO_W_ADDR
 	wputs("mdio_dump   - dump mdio registers");
 	wputs("mdio_status - show mdio status");
-=======
-	wputs("help                           - this command");
-	wputs("reboot                         - reboot CPU");
-#ifdef CSR_ETHPHY_MDIO_W_ADDR
-	wputs("mdio_dump                      - dump mdio registers");
-	wputs("mdio_status                    - show mdio status");
->>>>>>> a3353157
 #endif
 	wputs("");
 	help_status();
@@ -349,11 +290,7 @@
 	wprintf("encoder: ");
 	if(encoder_enabled) {
 		wprintf(
-<<<<<<< HEAD
-			"%dx%d @ %dfps (%dMbps) from %s (q: %d)",
-=======
 			"%dx%d @ %dfps from %s (q: %d)",
->>>>>>> a3353157
 			processor_h_active,
 			processor_v_active,
 			encoder_fps,
@@ -397,7 +334,6 @@
 {
 	wprintf("Video sources:\r\n");
 #ifdef CSR_HDMI_IN0_BASE
-<<<<<<< HEAD
 	wprintf("input0 (0): %s\r\n", HDMI_IN0_MNEMONIC);
 	wputs(HDMI_IN0_DESCRIPTION);
 #endif
@@ -406,21 +342,10 @@
 	wputs(HDMI_IN1_DESCRIPTION);
 #endif
 	wprintf("pattern (p):\r\n");
-=======
-	wprintf("input0: %s\r\n", HDMI_IN0_MNEMONIC);
-	wputs(HDMI_IN0_DESCRIPTION);
-#endif
-#ifdef CSR_HDMI_IN1_BASE
-	wprintf("input1: %s\r\n", HDMI_IN1_MNEMONIC);
-	wputs(HDMI_IN1_DESCRIPTION);
-#endif
-	wprintf("pattern:\r\n");
->>>>>>> a3353157
 	wprintf("  Video pattern\r\n");
 	wputs(" ");
 	wprintf("Video sinks:\r\n");
 #ifdef CSR_HDMI_OUT0_BASE
-<<<<<<< HEAD
 	wprintf("output0 (0): %s\r\n", HDMI_OUT0_MNEMONIC);
 	wputs(HDMI_OUT0_DESCRIPTION);
 #endif
@@ -430,17 +355,6 @@
 #endif
 #ifdef ENCODER_BASE
 	wprintf("encoder (e):\r\n");
-=======
-	wprintf("output0: %s\r\n", HDMI_OUT0_MNEMONIC);
-	wputs(HDMI_OUT0_DESCRIPTION);
-#endif
-#ifdef CSR_HDMI_OUT1_BASE
-	wprintf("output1: %s\r\n", HDMI_OUT1_MNEMONIC);
-	wputs(HDMI_OUT1_DESCRIPTION);
-#endif
-#ifdef ENCODER_BASE
-	wprintf("encoder:\r\n");
->>>>>>> a3353157
 	wprintf("  JPEG encoder (USB output)\r\n");
 #endif
 	wputs(" ");
@@ -607,20 +521,6 @@
 	rdb = (nr*f >> (24 - log2(burstbits)))/1000000ULL;
 	wrb = (nw*f >> (24 - log2(burstbits)))/1000000ULL;
 	wprintf("read:%5dMbps  write:%5dMbps  all:%5dMbps\r\n", rdb, wrb, rdb + wrb);
-<<<<<<< HEAD
-=======
-}
-#endif
-
-#ifdef CSR_DNA_ID_ADDR
-void print_board_dna(void) {
-	int i;
-	wprintf("Board's DNA: ");
-	for(i=0; i<CSR_DNA_ID_SIZE; i++) {
-		wprintf("%02x", MMPTR(CSR_DNA_ID_ADDR+4*i));
-	}
-	wprintf("\n");
->>>>>>> a3353157
 }
 #endif
 
@@ -675,28 +575,24 @@
 	else if(strcmp(token, "mdio_dump") == 0)
 		mdio_dump();
 #endif
-<<<<<<< HEAD
 	else if((strcmp(token, "video_matrix") == 0) || (strcmp(token, "x") == 0)) {
-=======
-	else if(strcmp(token, "video_matrix") == 0) {
->>>>>>> a3353157
-		token = get_token(&str);
-		if(strcmp(token, "list") == 0) {
+		token = get_token(&str);
+		if((strcmp(token, "list") == 0) || (strcmp(token, "l") == 0)) {
 			video_matrix_list();
 		}
-		else if(strcmp(token, "connect") == 0) {
+		else if((strcmp(token, "connect") == 0) || (strcmp(token, "c") == 0)) {
 			int source;
 			int sink;
 			/* get video source */
 			token = get_token(&str);
 			source = -1;
-			if(strcmp(token, "input0") == 0) {
+			if((strcmp(token, "input0") == 0) || (strcmp(token, "0") == 0)) {
 				source = VIDEO_IN_HDMI_IN0;
 			}
-			else if(strcmp(token, "input1") == 0) {
+			else if((strcmp(token, "input1") == 0) || (strcmp(token, "1") == 0)) {
 				source = VIDEO_IN_HDMI_IN1;
 			}
-			else if(strcmp(token, "pattern") == 0) {
+			else if((strcmp(token, "pattern") == 0) || (strcmp(token, "p") == 0)) {
 				source = VIDEO_IN_PATTERN;
 			}
 			else {
@@ -706,13 +602,13 @@
 			/* get video sink */
 			token = get_token(&str);
 			sink = -1;
-			if(strcmp(token, "output0") == 0) {
+			if((strcmp(token, "output0") == 0) || (strcmp(token, "0") == 0)) {
 				sink = VIDEO_OUT_HDMI_OUT0;
 			}
-			else if(strcmp(token, "output1") == 0) {
+			else if((strcmp(token, "output1") == 0) || (strcmp(token, "1") == 0)) {
 				sink = VIDEO_OUT_HDMI_OUT1;
 			}
-			else if(strcmp(token, "encoder") == 0) {
+			else if((strcmp(token, "encoder") == 0) || (strcmp(token, "e") == 0)) {
 				sink = VIDEO_OUT_ENCODER;
 			}
 			else
@@ -726,9 +622,9 @@
 			help_video_matrix();
 		}
 	}
-	else if(strcmp(token, "video_mode") == 0) {
-		token = get_token(&str);
-		if(strcmp(token, "list") == 0)
+	else if((strcmp(token, "video_mode") == 0) || (strcmp(token, "m") == 0)) {
+		token = get_token(&str);
+		if((strcmp(token, "list") == 0) || (strcmp(token, "l") == 0))
 			video_mode_list();
 		else
 			video_mode_set(atoi(token));
@@ -738,7 +634,7 @@
 		hdp_toggle(atoi(token));
 	}
 #ifdef CSR_HDMI_OUT0_BASE
-	else if(strcmp(token, "output0") == 0) {
+	else if((strcmp(token, "output0") == 0) || (strcmp(token, "0") == 0)) {
 		token = get_token(&str);
 		if(strcmp(token, "on") == 0)
 			output0_on();
@@ -749,7 +645,7 @@
 	}
 #endif
 #ifdef CSR_HDMI_OUT1_BASE
-	else if(strcmp(token, "output1") == 0) {
+	else if((strcmp(token, "output1") == 0) || (strcmp(token, "1") == 0)) {
 		token = get_token(&str);
 		if(strcmp(token, "on") == 0)
 			output1_on();
@@ -760,7 +656,7 @@
 	}
 #endif
 #ifdef ENCODER_BASE
-	else if(strcmp(token, "encoder") == 0) {
+	else if((strcmp(token, "encoder") == 0) || (strcmp(token, "e") == 0)) {
 		token = get_token(&str);
 		if(strcmp(token, "on") == 0)
 			encoder_on();
@@ -774,7 +670,7 @@
 			help_encoder();
 	}
 #endif
-	else if(strcmp(token, "status") == 0) {
+	else if((strcmp(token, "status") == 0) || (strcmp(token, "s") == 0)) {
 		token = get_token(&str);
 		if(strcmp(token, "on") == 0)
 			status_enable();
@@ -783,7 +679,7 @@
 		else
 			status_print();
 	}
-	else if(strcmp(token, "debug") == 0) {
+	else if((strcmp(token, "debug") == 0) || (strcmp(token, "d") == 0)) {
 		token = get_token(&str);
 		if(strcmp(token, "pll") == 0)
 			debug_pll();
@@ -850,7 +746,6 @@
 #endif
 			if(found == 0)
 				wprintf("%s port has no EDID capabilities\r\n", token);
-<<<<<<< HEAD
 #ifdef CSR_CAS_BASE
 		} else if(strcmp(token, "cas") == 0) {
 			token = get_token(&str);
@@ -862,8 +757,6 @@
 				printf("%X\r\n", (int)cas_switches_in_read());
 			}
 #endif
-=======
->>>>>>> a3353157
 		} else
 			help_debug();
 
