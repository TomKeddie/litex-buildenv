--- conflicted
+++ resolved
@@ -113,28 +113,10 @@
 
 # Ethernet
 if grep -q ETHMAC_BASE $TARGET_BUILD_DIR/software/include/generated/csr.h; then
-<<<<<<< HEAD
-	if [ ! -e /dev/net/tap0 ]; then
-	        sudo true
-		echo "Need to bring up a tun device."
-		IPRANGE=192.168.100
-	        sudo ip tuntap add tap0 mode tap
-		if command -v ifconfig >/dev/null ; then
-			sudo ifconfig tap0 $IPRANGE.100 up
-		else
-			sudo ip addr add $IPRANGE.100/24 dev tap0
-			sudo ip link set dev tap0 up
-		fi
-	        sudo mknod /dev/net/tap0 c 10 200
-	        sudo chown $(whoami) /dev/net/tap0
-		make tftpd_start
-	fi
-=======
 	# Make qemu emulate a network device
 	EXTRA_ARGS+=("-net nic")
 
 	# Build/copy the image into the TFTP directory.
->>>>>>> 91a150c9
 	make tftp
 
 	# Use the userspace network support. QEMU will pretend to be a
