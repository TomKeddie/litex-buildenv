#!/bin/bash

SCRIPT_SRC=$(realpath ${BASH_SOURCE[0]})
SCRIPT_DIR=$(dirname $SCRIPT_SRC)
TOP_DIR=$(realpath $SCRIPT_DIR/..)
if [[ "${BASH_SOURCE[0]}" != "${0}" ]]; then
	echo "You must run this script, rather then try to source it."
	echo "$SCRIPT_SRC"
	exit 1
fi

source $SCRIPT_DIR/build-common.sh

init

RENODE_BIN=${RENODE_BIN:-renode}
RENODE_FOUND=false

if [ -x "$RENODE_BIN" ]; then
	RENODE_FOUND=true
fi

if command -v "$RENODE_BIN" 2>&1 1>/dev/null; then
	RENODE_FOUND=true
fi

if ! $RENODE_FOUND; then
	# Download prebuilt renode Release if none is currently installed

	RENODE_PACKAGE=renode-latest.linux-portable.tar.gz
	RENODE_URL=https://antmicro.com/projects/renode/builds/$RENODE_PACKAGE
	RENODE_LOCATION="$BUILD_DIR/renode"
	mkdir -p $RENODE_LOCATION

	RENODE_BIN=`find $RENODE_LOCATION -executable -type f -name renode`
	if [ ! -x "$RENODE_BIN" ]; then
		(
			cd $RENODE_LOCATION
			wget $RENODE_URL
			tar -xf $RENODE_PACKAGE
		)
<<<<<<< HEAD

		chmod u+x $RENODE_BIN
=======
		RENODE_BIN=`find $RENODE_LOCATION -executable -type f -name renode`
>>>>>>> accb073e
		echo "Renode downloaded and installed locally: $RENODE_BIN"
	fi
fi

case $CPU in
	vexriscv | picorv32)
		;;
	*)
		echo "CPU $CPU_TYPE isn't supported at the moment."
		exit 1
		;;
esac

LITEX_CONFIG_FILE="$TARGET_BUILD_DIR/test/csr.csv"
if [ ! -f "$LITEX_CONFIG_FILE" ]; then
	make firmware
fi

# Ethernet
ETH_BASE_ADDRESS=$(parse_generated_header "csr.h" CSR_ETHMAC_BASE)
if [ ! -z "$ETH_BASE_ADDRESS" ]; then
	RENODE_NETWORK=${RENODE_NETWORK:-tap}
	case $RENODE_NETWORK in
	tap)
		echo "Using tun device for Renode networking, (may need sudo)..."
		configure_tap
		start_tftp

		# Build/copy the image into the TFTP directory.
		make tftp

		TAP_INTERFACE=tap0
		;;

	none)
		echo "Renode networking disabled..."
		;;
	*)
		echo "Unknown RENODE_NETWORK mode '$RENODE_NETWORK'"
		return 1
		;;
	esac
fi

RENODE_SCRIPTS_DIR="$TARGET_BUILD_DIR/renode"
RENODE_RESC="$RENODE_SCRIPTS_DIR/litex_buildenv.resc"
RENODE_REPL="$RENODE_SCRIPTS_DIR/litex_buildenv.repl"

mkdir -p $RENODE_SCRIPTS_DIR
python $SCRIPT_DIR/generate-renode-scripts.py $LITEX_CONFIG_FILE \
	--repl "$RENODE_REPL" \
	--resc "$RENODE_RESC" \
	--bios-binary "$TARGET_BUILD_DIR/software/bios/bios.bin" \
	--firmware-binary "$TARGET_BUILD_DIR/software/$FIRMWARE/firmware.bin" \
	--configure-network ${TAP_INTERFACE:-""}

$RENODE_BIN "$RENODE_RESC"
<|MERGE_RESOLUTION|>--- conflicted
+++ resolved
@@ -39,12 +39,8 @@
 			wget $RENODE_URL
 			tar -xf $RENODE_PACKAGE
 		)
-<<<<<<< HEAD
 
 		chmod u+x $RENODE_BIN
-=======
-		RENODE_BIN=`find $RENODE_LOCATION -executable -type f -name renode`
->>>>>>> accb073e
 		echo "Renode downloaded and installed locally: $RENODE_BIN"
 	fi
 fi
